--- conflicted
+++ resolved
@@ -508,22 +508,16 @@
 		Publisher<PooledConnection> connectChannel() {
 			return Mono.create(sink -> {
 				PooledConnectionInitializer initializer = new PooledConnectionInitializer(sink);
-<<<<<<< HEAD
-				EventLoop callerEventLoop = sink.contextView().get(CONTEXT_CALLER_EVENTLOOP);
-				ContextContainer container = ContextContainer.restore(Context.of(sink.contextView()));
-				TransportConnector.connect(config, remoteAddress, resolver, initializer, callerEventLoop, container)
-				                  .subscribe(initializer);
-=======
 				EventLoop callerEventLoop = sink.contextView().hasKey(CONTEXT_CALLER_EVENTLOOP) ?
 						sink.contextView().get(CONTEXT_CALLER_EVENTLOOP) : null;
+				ContextContainer container = ContextContainer.restore(Context.of(sink.contextView()));
 				if (callerEventLoop != null) {
-					TransportConnector.connect(config, remoteAddress, resolver, initializer, callerEventLoop)
+					TransportConnector.connect(config, remoteAddress, resolver, initializer, callerEventLoop, container)
 							.subscribe(initializer);
 				}
 				else {
-					TransportConnector.connect(config, remoteAddress, resolver, initializer).subscribe(initializer);
-				}
->>>>>>> fa345b0a
+					TransportConnector.connect(config, remoteAddress, resolver, initializer, container).subscribe(initializer);
+				}
 			});
 		}
 
