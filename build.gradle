/*
 * Copyright (c) 2011-Present VMware, Inc. or its affiliates, All Rights Reserved.
 *
 * Licensed under the Apache License, Version 2.0 (the "License");
 * you may not use this file except in compliance with the License.
 * You may obtain a copy of the License at
 *
 *       https://www.apache.org/licenses/LICENSE-2.0
 *
 * Unless required by applicable law or agreed to in writing, software
 * distributed under the License is distributed on an "AS IS" BASIS,
 * WITHOUT WARRANTIES OR CONDITIONS OF ANY KIND, either express or implied.
 * See the License for the specific language governing permissions and
 * limitations under the License.
 */
buildscript {
	repositories {
		maven { url "https://repo.spring.io/plugins-release" }
	}
	dependencies {
		classpath 'org.springframework.build.gradle:propdeps-plugin:0.0.7'
	}
}

plugins {
	id 'com.github.hierynomus.license' version '0.15.0'
	id 'org.asciidoctor.convert' version '1.5.11'
	id 'com.google.osdetector' version '1.6.2'
	id 'com.github.johnrengelman.shadow' version '5.2.0' apply false
	id 'com.jfrog.artifactory' version '4.16.1' apply false
	id 'me.champeau.gradle.japicmp' version '0.2.9' apply false
	id 'de.undercouch.download' version '4.1.1' apply false
	id 'io.spring.javadoc' version '0.0.1' apply false
	id 'io.spring.javadoc-aggregate' version '0.0.1' apply false
}

description = 'Reactive Streams Netty driver'

apply from: "gradle/releaser.gradle"

ext {
	if (project.hasProperty('versionBranch') && version.toString().endsWith("-SNAPSHOT")) {
		versionBranch = versionBranch.replaceAll("\"", "").trim()
		if (!versionBranch.isEmpty()) {
			realVersion = version.toString() + "-" + versionBranch
			project.version = realVersion
			println "Building special snapshot ${project.version}"
		}
	}
<<<<<<< HEAD

	os_suffix = ""
	if (osdetector.classifier in ["linux-x86_64"] || ["osx-x86_64"] || ["windows-x86_64"]) {
		os_suffix = ":" + osdetector.classifier
=======
  }

  gradleScriptDir = "${rootProject.projectDir}/gradle"

  //Metrics
  micrometerVersion = '1.3.0' //optional baseline: technically could work with 1.2.x, should work with any 1.3.x

  jsr305Version = '3.0.2'

  // Logging
  slf4jVersion = '1.7.30'
  logbackVersion = '1.2.3'

  // Netty
  nettyDefaultVersion = '4.1.52.Final'
  if (!project.hasProperty("forceNettyVersion")) {
	nettyVersion = nettyDefaultVersion
  }
  else {
	nettyVersion = forceNettyVersion
	println "Netty version defined from command line: ${forceNettyVersion}"
  }

  // Testing
  jacksonDatabindVersion = '2.11.2'
  testAddonVersion = reactorCoreVersion
  hamcrestVersion = '2.2'
  assertJVersion = '3.17.2'
  hoverflyJavaVersion = '0.13.1'
  tomcatVersion = '9.0.37'
  boringSslVersion = '2.0.34.Final'
  junitVersion = '4.12'

  javadocLinks = ["https://docs.oracle.com/javase/7/docs/api/",
				  "https://docs.oracle.com/javaee/6/api/",
				  "https://fasterxml.github.io/jackson-databind/javadoc/2.5/",
				  "https://www.reactive-streams.org/reactive-streams-1.0.3-javadoc/",
				  "https://projectreactor.io/docs/core/release/api/",
				  "https://netty.io/4.1/api/",
				  "https://projectreactor.io/docs/netty/release/api/",] as String[]

	bndOptions = [
			"Export-Package": "!reactor.netty.internal*,reactor.netty.*;-noimport:=true",
			"Import-Package": '!javax.annotation,io.netty.channel.kqueue;resolution:=optional;version="[4.1,5)",io.netty.handler.codec.haproxy;resolution:=optional;version="[4.1,5)",io.micrometer.*;resolution:=optional,*',
			"Bundle-Name" : "reactor-netty",
			"Bundle-SymbolicName" : "io.projectreactor.netty.reactor-netty"
	]
}


configure(rootProject) { project ->
  group = 'io.projectreactor.netty'

  apply plugin: 'java'
  apply plugin: 'jacoco'
  apply from: "$gradleScriptDir/releaser.gradle"
  apply from: "$gradleScriptDir/setup.gradle"
  apply plugin: 'propdeps'
  apply plugin: "biz.aQute.bnd.builder"
  apply from: "${gradleScriptDir}/errorprone.gradle"
  apply plugin: 'com.google.osdetector'
  apply plugin: 'idea'

  jacoco {
	toolVersion = '0.8.5'
  }

  jacocoTestReport {
	reports {
	  xml.enabled = true
	  html.enabled = true
>>>>>>> fd74f048
	}

	//Metrics
	micrometerVersion = '1.5.0' //optional baseline: technically could work with 1.2.x, should work with any 1.3.x

	jsr305Version = '3.0.2'

	// Logging
	slf4jVersion = '1.7.30'
	logbackVersion = '1.2.3'

	// Netty
	nettyDefaultVersion = '4.1.51.Final'
	if (!project.hasProperty("forceNettyVersion")) {
		nettyVersion = nettyDefaultVersion
	}
	else {
		nettyVersion = forceNettyVersion
		println "Netty version defined from command line: ${forceNettyVersion}"
	}

	// Testing
	jacksonDatabindVersion = '2.11.2'
	testAddonVersion = reactorCoreVersion
	hamcrestVersion = '2.2'
	assertJVersion = '3.17.2'
	hoverflyJavaVersion = '0.13.1'
	tomcatVersion = '9.0.37'
	boringSslVersion = '2.0.31.Final'
	junitVersion = '4.12'
	mockitoVersion = '3.5.10'

	javadocLinks = ["https://docs.oracle.com/javase/7/docs/api/",
					"https://docs.oracle.com/javaee/6/api/",
					"https://fasterxml.github.io/jackson-databind/javadoc/2.5/",
					"https://www.reactive-streams.org/reactive-streams-1.0.3-javadoc/",
					"https://projectreactor.io/docs/core/release/api/",
					"https://netty.io/4.1/api/",
					"https://projectreactor.io/docs/netty/release/api/",] as String[]
}

subprojects {
	group = 'io.projectreactor.netty'

	apply plugin: 'java'
	apply plugin: 'jacoco'
	apply plugin: 'propdeps'
	apply plugin: 'license'
	apply from: "${rootDir}/gradle/setup.gradle"
	apply from: "${rootDir}/gradle/javadoc.gradle"
	apply from: "${rootDir}/gradle/errorprone.gradle"

	jacoco {
		toolVersion = '0.8.5'
	}

	jacocoTestReport {
		reports {
			xml.enabled = true
			html.enabled = true
		}
	}

	[compileJava, compileTestJava]*.options*.compilerArgs = ["-Xlint:varargs",
															 "-Xlint:cast",
															 "-Xlint:classfile",
															 "-Xlint:dep-ann",
															 "-Xlint:divzero",
															 "-Xlint:empty",
															 "-Xlint:finally",
															 "-Xlint:overrides",
															 "-Xlint:path",
															 "-Xlint:processing",
															 "-Xlint:static",
															 "-Xlint:try",
															 "-Xlint:deprecation",
															 "-Xlint:unchecked",
															 "-Xlint:-serial",      // intentionally disabled
															 "-Xlint:-options",     // intentionally disabled
															 "-Xlint:-fallthrough", // intentionally disabled
															 "-Xlint:rawtypes"
	]

	compileJava {
		sourceCompatibility = 1.8
		targetCompatibility = 1.8
	}

	compileTestJava {
		sourceCompatibility = 1.8
		targetCompatibility = 1.8
	}

	if (JavaVersion.current().isJava8Compatible()) {
		compileTestJava.options.compilerArgs += "-parameters"
		tasks.withType(Javadoc) {
			options.addStringOption('Xdoclint:none', '-quiet')
			options.addStringOption('encoding', 'UTF-8')
		}
	}

	[compileJava, compileTestJava]*.options*.encoding = 'UTF-8'
	sourceSets.test.resources.srcDirs = ["src/test/resources", "src/test/java"]

	configurations.all {
		exclude group: 'commons-logging', module: 'commons-logging'
	}

	project.tasks.withType(Test).all {
		// run tests with IPv4 only when IPv6 is available
		if (project.hasProperty('preferIPv4Stack')) {
			systemProperty("java.net.preferIPv4Stack", "true")
		}
		// run tests with preferring IPv6 addresses
		if (project.hasProperty('preferIPv6Addresses')) {
			systemProperty("java.net.preferIPv6Addresses", "true")
		}
		systemProperty("java.awt.headless", "true")
		systemProperty("reactor.trace.cancel", "true")
		systemProperty("reactor.trace.nocapacity", "true")
		systemProperty("testGroups", project.properties.get("testGroups"))
		systemProperty("io.netty.leakDetection.level", "paranoid")
		scanForTestClasses = false
		include '**/*Tests.*'
		include '**/*Test.*'
		include '**/*Spec.*'
		exclude '**/*Abstract*.*'
	}

	test {
		testLogging {
			showExceptions true
			exceptionFormat "full"
			maxGranularity 3
		}

		onOutput { descriptor, event ->
			if (event.message.contains("ResourceLeakDetector")) {
				logger.error("ERROR: Test: " + descriptor + " produced resource leak: " + event.message)
			}
		}
	}

	repositories {
		mavenCentral()
		if (version.endsWith('-SNAPSHOT') || version.contains('-SNAPSHOT-')) { //classic or customized snapshots
			if (System.getenv()["bamboo_buildNumber"] == null) {
				mavenLocal()
			}
			else {
				println 'Bamboo CI detected, avoiding use of mavenLocal()'
			}
			maven { url 'https://repo.spring.io/libs-snapshot' }
			maven { url 'https://oss.sonatype.org/content/repositories/snapshots' }
		}
		maven { url 'https://repo.spring.io/libs-milestone' }
		maven { url 'https://repo.spring.io/libs-release' }
		maven { url "https://oss.sonatype.org/content/repositories/releases/" }
		jcenter()
	}

	tasks.withType(GenerateModuleMetadata) {
		enabled = false
	}

	jar {
		manifest {
			attributes("Created-By": "${System.getProperty("java.version")} (${System.getProperty("java.specification.vendor")})",
					"Implementation-Title": project.name,
					"Implementation-Version": project.version)
		}
	}

	check.dependsOn jacocoTestReport

	license {
		header rootProject.file("${rootDir}/codequality/HEADER")
		includes(["**/*.java", "**/*.css"])
		strictCheck true
		mapping {
			java = 'SLASHSTAR_STYLE'
			css = 'SLASHSTAR_STYLE'
		}
	}
}

configurations.all {
	// check for updates every build
	resolutionStrategy.cacheChangingModulesFor 0, 'seconds'
}<|MERGE_RESOLUTION|>--- conflicted
+++ resolved
@@ -47,84 +47,10 @@
 			println "Building special snapshot ${project.version}"
 		}
 	}
-<<<<<<< HEAD
 
 	os_suffix = ""
 	if (osdetector.classifier in ["linux-x86_64"] || ["osx-x86_64"] || ["windows-x86_64"]) {
 		os_suffix = ":" + osdetector.classifier
-=======
-  }
-
-  gradleScriptDir = "${rootProject.projectDir}/gradle"
-
-  //Metrics
-  micrometerVersion = '1.3.0' //optional baseline: technically could work with 1.2.x, should work with any 1.3.x
-
-  jsr305Version = '3.0.2'
-
-  // Logging
-  slf4jVersion = '1.7.30'
-  logbackVersion = '1.2.3'
-
-  // Netty
-  nettyDefaultVersion = '4.1.52.Final'
-  if (!project.hasProperty("forceNettyVersion")) {
-	nettyVersion = nettyDefaultVersion
-  }
-  else {
-	nettyVersion = forceNettyVersion
-	println "Netty version defined from command line: ${forceNettyVersion}"
-  }
-
-  // Testing
-  jacksonDatabindVersion = '2.11.2'
-  testAddonVersion = reactorCoreVersion
-  hamcrestVersion = '2.2'
-  assertJVersion = '3.17.2'
-  hoverflyJavaVersion = '0.13.1'
-  tomcatVersion = '9.0.37'
-  boringSslVersion = '2.0.34.Final'
-  junitVersion = '4.12'
-
-  javadocLinks = ["https://docs.oracle.com/javase/7/docs/api/",
-				  "https://docs.oracle.com/javaee/6/api/",
-				  "https://fasterxml.github.io/jackson-databind/javadoc/2.5/",
-				  "https://www.reactive-streams.org/reactive-streams-1.0.3-javadoc/",
-				  "https://projectreactor.io/docs/core/release/api/",
-				  "https://netty.io/4.1/api/",
-				  "https://projectreactor.io/docs/netty/release/api/",] as String[]
-
-	bndOptions = [
-			"Export-Package": "!reactor.netty.internal*,reactor.netty.*;-noimport:=true",
-			"Import-Package": '!javax.annotation,io.netty.channel.kqueue;resolution:=optional;version="[4.1,5)",io.netty.handler.codec.haproxy;resolution:=optional;version="[4.1,5)",io.micrometer.*;resolution:=optional,*',
-			"Bundle-Name" : "reactor-netty",
-			"Bundle-SymbolicName" : "io.projectreactor.netty.reactor-netty"
-	]
-}
-
-
-configure(rootProject) { project ->
-  group = 'io.projectreactor.netty'
-
-  apply plugin: 'java'
-  apply plugin: 'jacoco'
-  apply from: "$gradleScriptDir/releaser.gradle"
-  apply from: "$gradleScriptDir/setup.gradle"
-  apply plugin: 'propdeps'
-  apply plugin: "biz.aQute.bnd.builder"
-  apply from: "${gradleScriptDir}/errorprone.gradle"
-  apply plugin: 'com.google.osdetector'
-  apply plugin: 'idea'
-
-  jacoco {
-	toolVersion = '0.8.5'
-  }
-
-  jacocoTestReport {
-	reports {
-	  xml.enabled = true
-	  html.enabled = true
->>>>>>> fd74f048
 	}
 
 	//Metrics
@@ -137,7 +63,7 @@
 	logbackVersion = '1.2.3'
 
 	// Netty
-	nettyDefaultVersion = '4.1.51.Final'
+	nettyDefaultVersion = '4.1.52.Final'
 	if (!project.hasProperty("forceNettyVersion")) {
 		nettyVersion = nettyDefaultVersion
 	}
@@ -153,7 +79,7 @@
 	assertJVersion = '3.17.2'
 	hoverflyJavaVersion = '0.13.1'
 	tomcatVersion = '9.0.37'
-	boringSslVersion = '2.0.31.Final'
+	boringSslVersion = '2.0.34.Final'
 	junitVersion = '4.12'
 	mockitoVersion = '3.5.10'
 
