/*
 * Copyright (c) 2011-Present VMware, Inc. or its affiliates, All Rights Reserved.
 *
 * Licensed under the Apache License, Version 2.0 (the "License");
 * you may not use this file except in compliance with the License.
 * You may obtain a copy of the License at
 *
 *       https://www.apache.org/licenses/LICENSE-2.0
 *
 * Unless required by applicable law or agreed to in writing, software
 * distributed under the License is distributed on an "AS IS" BASIS,
 * WITHOUT WARRANTIES OR CONDITIONS OF ANY KIND, either express or implied.
 * See the License for the specific language governing permissions and
 * limitations under the License.
 */
import org.gradle.util.VersionNumber
import java.text.SimpleDateFormat

buildscript {
	repositories {
		mavenCentral()
		maven { url "https://repo.spring.io/plugins-release" }
	}
	dependencies {
		classpath 'org.springframework.build.gradle:propdeps-plugin:0.0.7'
	}
}

plugins {
	id 'com.github.hierynomus.license' version '0.15.0'
	id 'org.asciidoctor.convert' version '2.4.0'
	id 'com.google.osdetector' version '1.6.2'
	id 'org.gradle.test-retry' version '1.2.0'
	id 'com.github.johnrengelman.shadow' version '6.1.0' apply false
	id 'com.jfrog.artifactory' version '4.16.1' apply false
	id 'me.champeau.gradle.japicmp' version '0.2.9' apply false
	id 'de.undercouch.download' version '4.1.1' apply false
	id 'io.spring.javadoc' version '0.0.1' apply false
	id 'io.spring.javadoc-aggregate' version '0.0.1' apply false
	id 'biz.aQute.bnd.builder' version '5.2.0' apply false
}

description = 'Reactive Streams Netty driver'

apply from: "gradle/releaser.gradle"

ext {
	if (project.hasProperty('versionBranch') && version.toString().endsWith("-SNAPSHOT")) {
		versionBranch = versionBranch.replaceAll("\"", "").trim()
		if (!versionBranch.isEmpty()) {
			realVersion = version.toString() + "-" + versionBranch
			project.version = realVersion
			println "Building special snapshot ${project.version}"
		}
	}

	versionNumber = VersionNumber.parse(version.toString())
	if (versionNumber.qualifier == null || versionNumber.qualifier.size() == 0) {
		osgiVersion = "${version}.RELEASE"
		println "$version is a release, will use $osgiVersion for bnd"
	}
	else if (versionNumber.qualifier.equalsIgnoreCase("SNAPSHOT")) {
		sdf = new SimpleDateFormat("yyyyMMddHHmm");
		sdf.setTimeZone(TimeZone.getTimeZone("UTC"));
		buildTimestamp = sdf.format(new Date())
		osgiVersion = "${versionNumber.major}.${versionNumber.minor}.${versionNumber.micro}.BUILD-$buildTimestamp"
		println "$version is a snapshot, will use $osgiVersion for bnd"
	}
	else {
		osgiVersion = "${versionNumber.major}.${versionNumber.minor}.${versionNumber.micro}.${versionNumber.qualifier}"
		println "$version is neither release nor snapshot, will use $osgiVersion for bnd"
	}

	os_suffix = ""
	if (osdetector.classifier in ["linux-x86_64"] || ["osx-x86_64"] || ["windows-x86_64"]) {
		os_suffix = ":" + osdetector.classifier
	}

	//Metrics
	micrometerVersion = '1.5.0' //optional baseline: technically could work with 1.2.x, should work with any 1.3.x

	braveVersion = '5.13.2'

	jsr305Version = '3.0.2'

	// Logging
	slf4jVersion = '1.7.30'
	logbackVersion = '1.2.3'

	// Netty
	nettyDefaultVersion = '4.1.54.Final'
	if (!project.hasProperty("forceNettyVersion")) {
		nettyVersion = nettyDefaultVersion
	}
	else {
		nettyVersion = forceNettyVersion
		println "Netty version defined from command line: ${forceNettyVersion}"
	}

	// Testing
	jacksonDatabindVersion = '2.12.0'
	testAddonVersion = reactorCoreVersion
	assertJVersion = '3.18.1'
	hoverflyJavaVersion = '0.14.0'
	tomcatVersion = '9.0.40'
	boringSslVersion = '2.0.34.Final'
	junitVersion = '5.7.0'
	mockitoVersion = '3.6.28'

	javadocLinks = ["https://docs.oracle.com/javase/7/docs/api/",
					"https://docs.oracle.com/javaee/6/api/",
					"https://fasterxml.github.io/jackson-databind/javadoc/2.5/",
					"https://www.reactive-streams.org/reactive-streams-1.0.3-javadoc/",
					"https://projectreactor.io/docs/core/release/api/",
					"https://netty.io/4.1/api/",
					"https://projectreactor.io/docs/netty/release/api/",] as String[]
}

subprojects {
	group = 'io.projectreactor.netty'

	apply plugin: 'java'
	apply plugin: 'jacoco'
	apply plugin: 'propdeps'
	apply plugin: 'license'
	apply plugin: 'org.gradle.test-retry'
	apply from: "${rootDir}/gradle/setup.gradle"
	apply from: "${rootDir}/gradle/javadoc.gradle"
	apply from: "${rootDir}/gradle/errorprone.gradle"

	jacoco {
		toolVersion = '0.8.5'
	}

	jacocoTestReport {
		reports {
			xml.enabled = true
			html.enabled = true
		}
	}

	[compileJava, compileTestJava]*.options*.compilerArgs = ["-Xlint:varargs",
															 "-Xlint:cast",
															 "-Xlint:classfile",
															 "-Xlint:dep-ann",
															 "-Xlint:divzero",
															 "-Xlint:empty",
															 "-Xlint:finally",
															 "-Xlint:overrides",
															 "-Xlint:path",
															 "-Xlint:processing",
															 "-Xlint:static",
															 "-Xlint:try",
															 "-Xlint:deprecation",
															 "-Xlint:unchecked",
															 "-Xlint:-serial",      // intentionally disabled
															 "-Xlint:-options",     // intentionally disabled
															 "-Xlint:fallthrough",
															 "-Xlint:rawtypes"
	]

<<<<<<< HEAD
	compileJava {
		sourceCompatibility = 1.8
		targetCompatibility = 1.8
	}
=======
	repositories {
	mavenCentral()
	jcenter()
	maven { url "https://oss.sonatype.org/content/repositories/releases/" }
	maven { url 'https://repo.spring.io/milestone' }
	if (version.endsWith('BUILD-SNAPSHOT')) {
	  if (System.getenv ()["bamboo_buildNumber"] == null) {
		mavenLocal()
	  } else {
		println 'Bamboo CI detected, avoiding use of mavenLocal()'
	  }
	  maven { url 'https://repo.spring.io/snapshot' }
	  maven { url 'https://oss.sonatype.org/content/repositories/snapshots' }
	}
  }
>>>>>>> 6a2697b7

	compileTestJava {
		sourceCompatibility = 1.8
		targetCompatibility = 1.8
	}

	if (JavaVersion.current().isJava8Compatible()) {
		compileTestJava.options.compilerArgs += "-parameters"
		tasks.withType(Javadoc) {
			options.addStringOption('Xdoclint:none', '-quiet')
			options.addStringOption('encoding', 'UTF-8')
		}
	}

	[compileJava, compileTestJava]*.options*.encoding = 'UTF-8'
	sourceSets.test.resources.srcDirs = ["src/test/resources", "src/test/java"]

	configurations.all {
		exclude group: 'commons-logging', module: 'commons-logging'
	}

	project.tasks.withType(Test).all {
		// run tests with IPv4 only when IPv6 is available
		if (project.hasProperty('preferIPv4Stack')) {
			systemProperty("java.net.preferIPv4Stack", "true")
		}
		// run tests with preferring IPv6 addresses
		if (project.hasProperty('preferIPv6Addresses')) {
			systemProperty("java.net.preferIPv6Addresses", "true")
		}
		systemProperty("java.awt.headless", "true")
		systemProperty("reactor.trace.cancel", "true")
		systemProperty("reactor.trace.nocapacity", "true")
		systemProperty("testGroups", project.properties.get("testGroups"))
		systemProperty("io.netty.leakDetection.level", "paranoid")
		scanForTestClasses = false
		include '**/*Tests.*'
		include '**/*Test.*'
		include '**/*Spec.*'
		exclude '**/*Abstract*.*'

		useJUnitPlatform()
	}

	test {
		testLogging {
			showExceptions true
			exceptionFormat "full"
			maxGranularity 3
		}

		onOutput { descriptor, event ->
			if (event.message.contains("ResourceLeakDetector")) {
				logger.error("ERROR: Test: " + descriptor + " produced resource leak: " + event.message)
			}
		}

		retry {
			maxFailures = 10
			maxRetries = 1
		}
	}

	repositories {
		mavenCentral()
		if (version.endsWith('-SNAPSHOT') || version.contains('-SNAPSHOT-')) { //classic or customized snapshots
			if (System.getenv()["bamboo_buildNumber"] == null) {
				mavenLocal()
			}
			else {
				println 'Bamboo CI detected, avoiding use of mavenLocal()'
			}
			maven { url 'https://repo.spring.io/snapshot' }
			maven { url 'https://oss.sonatype.org/content/repositories/snapshots' }
		}
		maven { url 'https://repo.spring.io/milestone' }
		maven { url 'https://repo.spring.io/release' }
		maven { url "https://oss.sonatype.org/content/repositories/releases/" }
		jcenter()
	}

	tasks.withType(GenerateModuleMetadata) {
		enabled = false
	}

	jar {
		manifest {
			attributes("Created-By": "${System.getProperty("java.version")} (${System.getProperty("java.specification.vendor")})",
					"Implementation-Title": project.name,
					"Implementation-Version": project.version)
		}
	}

	check.dependsOn jacocoTestReport

	license {
		header rootProject.file("${rootDir}/codequality/HEADER")
		includes(["**/*.java", "**/*.css"])
		strictCheck true
		mapping {
			java = 'SLASHSTAR_STYLE'
			css = 'SLASHSTAR_STYLE'
		}
	}
}

configurations.all {
	// check for updates every build
	resolutionStrategy.cacheChangingModulesFor 0, 'seconds'
}<|MERGE_RESOLUTION|>--- conflicted
+++ resolved
@@ -159,28 +159,10 @@
 															 "-Xlint:rawtypes"
 	]
 
-<<<<<<< HEAD
 	compileJava {
 		sourceCompatibility = 1.8
 		targetCompatibility = 1.8
 	}
-=======
-	repositories {
-	mavenCentral()
-	jcenter()
-	maven { url "https://oss.sonatype.org/content/repositories/releases/" }
-	maven { url 'https://repo.spring.io/milestone' }
-	if (version.endsWith('BUILD-SNAPSHOT')) {
-	  if (System.getenv ()["bamboo_buildNumber"] == null) {
-		mavenLocal()
-	  } else {
-		println 'Bamboo CI detected, avoiding use of mavenLocal()'
-	  }
-	  maven { url 'https://repo.spring.io/snapshot' }
-	  maven { url 'https://oss.sonatype.org/content/repositories/snapshots' }
-	}
-  }
->>>>>>> 6a2697b7
 
 	compileTestJava {
 		sourceCompatibility = 1.8
@@ -246,6 +228,9 @@
 
 	repositories {
 		mavenCentral()
+		jcenter()
+		maven { url "https://oss.sonatype.org/content/repositories/releases/" }
+		maven { url 'https://repo.spring.io/milestone' }
 		if (version.endsWith('-SNAPSHOT') || version.contains('-SNAPSHOT-')) { //classic or customized snapshots
 			if (System.getenv()["bamboo_buildNumber"] == null) {
 				mavenLocal()
@@ -256,10 +241,6 @@
 			maven { url 'https://repo.spring.io/snapshot' }
 			maven { url 'https://oss.sonatype.org/content/repositories/snapshots' }
 		}
-		maven { url 'https://repo.spring.io/milestone' }
-		maven { url 'https://repo.spring.io/release' }
-		maven { url "https://oss.sonatype.org/content/repositories/releases/" }
-		jcenter()
 	}
 
 	tasks.withType(GenerateModuleMetadata) {
